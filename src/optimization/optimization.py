############################################################################
### QPMwP - OPTIMIZATION
############################################################################

# --------------------------------------------------------------------------
# Cyril Bachelard
# This version:     18.01.2025
# First version:    18.01.2025
# --------------------------------------------------------------------------


# Standard library imports
from abc import ABC, abstractmethod
from typing import Optional

# Third party imports
import numpy as np
import pandas as pd

import os
import sys

# Automatically detect the project root
project_root = os.path.abspath(os.path.join(os.path.dirname(__file__), "../.."))
sys.path.append(project_root)  # Add src/ to Python path

# Local modules
from src.helper_functions import to_numpy
from src.estimation.covariance import Covariance
from src.estimation.expected_return import ExpectedReturn
from src.optimization.optimization_data import OptimizationData
from src.optimization.constraints import Constraints
from src.optimization.quadratic_program import QuadraticProgram





# TODO:

# [ ] Add classes:
#    [x] MinVariance
#    [ ] MaxReturn
#    [ ] MaxSharpe
#    [ ] MaxUtility
#    [ ] RiskParity








class Objective():

    '''
    A class to handle the objective function of an optimization problem.

    Parameters:
    kwargs: Keyword arguments to initialize the coefficients dictionary. E.g. P, q, constant.
    '''

    def __init__(self, **kwargs):
        self.coefficients = kwargs

    @property
    def coefficients(self) -> dict:
        return self._coefficients

    @coefficients.setter
    def coefficients(self, value: dict) -> None:
        if isinstance(value, dict):
            self._coefficients = value
        else:
            raise ValueError('Input value must be a dictionary.')
        return None





class OptimizationParameter(dict):

    '''
    A class to handle optimization parameters.

    Parameters:
    kwargs: Additional keyword arguments to initialize the dictionary.
    '''

    def __init__(self, **kwargs):
        super().__init__(
            solver_name = 'cvxopt',
        )
        self.update(kwargs)


class Optimization(ABC):

    '''
    Abstract base class for optimization problems.

    Parameters:
    params (OptimizationParameter): Optimization parameters.
    kwargs: Additional keyword arguments.
    '''

    def __init__(self,
                 params: Optional[OptimizationParameter] = None,
                 constraints: Optional[Constraints] = None,
                 **kwargs):
        self.params = OptimizationParameter() if params is None else params
        self.params.update(**kwargs)
        self.constraints = Constraints() if constraints is None else constraints
        self.objective: Objective = Objective()
        self.results = {}

    @abstractmethod
    def set_objective(self, optimization_data: OptimizationData) -> None:
        raise NotImplementedError(
            "Method 'set_objective' must be implemented in derived class."
        )

    @abstractmethod
    def solve(self) -> None:

        # TODO:
        # Check consistency of constraints
        # self.check_constraints()
        

        # Get the coefficients of the objective function
        obj_coeff = self.objective.coefficients
        if 'P' not in obj_coeff.keys() or 'q' not in obj_coeff.keys():
            raise ValueError("Objective must contain 'P' and 'q'.")

        # Ensure that P and q are numpy arrays
        obj_coeff['P'] = to_numpy(obj_coeff['P'])
        obj_coeff['q'] = to_numpy(obj_coeff['q'])

        self.solve_qpsolvers()
        return None

    def solve_qpsolvers(self) -> None:

        self.model_qpsolvers()
        self.model.solve()

        solution = self.model.results['solution']
        status = solution.found
        ids = self.constraints.ids
        # weights = pd.Series(solution.x[:len(ids)] if status else [None] * len(ids),
        #                     index=ids)
        weights = pd.Series(solution.x[:len(ids)], index=ids)

        self.results.update({
            'weights': weights.to_dict(),
            'status': status,
        })

        return None

    def model_qpsolvers(self) -> None:

        # constraints
        constraints = self.constraints
        GhAb = constraints.to_GhAb()
        lb = constraints.box['lower'].to_numpy() if constraints.box['box_type'] != 'NA' else None
        ub = constraints.box['upper'].to_numpy() if constraints.box['box_type'] != 'NA' else None

        # Create the optimization model as a QuadraticProgram
        self.model = QuadraticProgram(
            P=self.objective.coefficients['P'],
            q=self.objective.coefficients['q'],
            G=GhAb['G'],
            h=GhAb['h'],
            A=GhAb['A'],
            b=GhAb['b'],
            lb=lb,
            ub=ub,
            solver_settings=self.params)

<<<<<<< HEAD
        # TODO:
        # [ ] Add turnover penalty in the objective
        # [ ] Add turnover constraint
        # [ ] Add leverage constraint
        # Add turnover penalty in the objective
        turnover_penalty = self.params.get('turnover_penalty', 0)
        if turnover_penalty > 0:
            P_turnover = np.eye(len(self.objective.coefficients['q'])) * turnover_penalty
            self.objective.coefficients['P'] += P_turnover
        
        # Add turnover constraint
        max_turnover = self.params.get('max_turnover')
        if max_turnover is not None:
            turnover_constraint = np.eye(len(self.objective.coefficients['q']))
            self.model.add_constraint(turnover_constraint, '<=', max_turnover)
        
        # Add leverage constraint
        max_leverage = self.params.get('max_leverage')
        if max_leverage is not None:
            leverage_constraint = np.ones((1, len(self.objective.coefficients['q'])))
            self.model.add_constraint(leverage_constraint, '<=', max_leverage)

=======
        # Deal with turnover constraint or penalty (cannot have both)
        turnover_penalty = self.params.get('turnover_penalty')

        ## Turnover constraint
        tocon = self.constraints.l1.get('turnover')
        if tocon is not None and (turnover_penalty is None or turnover_penalty == 0):
            x_init = np.array(list(tocon['x0'].values()))
            self.model.linearize_turnover_constraint(x_init=x_init,
                                                     to_budget=tocon['rhs'])

        ## Turnover penalty
        if turnover_penalty is not None and turnover_penalty > 0:
            x_init = pd.Series(self.params.get('x_init')).to_numpy()
            self.model.linearize_turnover_objective(x_init=x_init,
                                                    turnover_penalty=turnover_penalty)
>>>>>>> 20a20c57

        return None



class EmptyOptimization(Optimization):
    '''
    Placeholder class for an optimization.
    This class is intended to be a placeholder and should not be used directly.
    '''

    def set_objective(self, optimization_data: OptimizationData) -> None:
        raise NotImplementedError(
            'EmptyOptimization is a placeholder and does not implement set_objective.'
        )

    def solve(self) -> None:
        raise NotImplementedError(
            'EmptyOptimization is a placeholder and does not implement solve.'
        )




class LeastSquares(Optimization):

    def __init__(self,
                 constraints: Optional[Constraints] = None,
                 covariance: Optional[Covariance] = None,
                 **kwargs):
        super().__init__(
            constraints=constraints,
            **kwargs
        )
        self.covariance = covariance

    def set_objective(self, optimization_data: OptimizationData) -> None:

        X = optimization_data['return_series']
        y = optimization_data['bm_series']
        if self.params.get('log_transform'):
            X = np.log(1 + X)
            y = np.log(1 + y)

        P = 2 * (X.T @ X)
        q = to_numpy(-2 * X.T @ y).reshape((-1,))
        constant = to_numpy(y.T @ y).item()

        l2_penalty = self.params.get('l2_penalty')
        if l2_penalty is not None and l2_penalty != 0:
            P += 2 * l2_penalty * np.eye(X.shape[1])

        self.objective = Objective(
            P=P,
            q=q,
            constant=constant
        )
        return None

    def solve(self) -> None:
        return super().solve()




class MeanVariance(Optimization):

    def __init__(self,
                 constraints: Optional[Constraints] = None,
                 covariance: Optional[Covariance] = None,
                 expected_return: Optional[ExpectedReturn] = None,
                 risk_aversion: float = 1,
                 **kwargs):
        super().__init__(
            constraints=constraints,
            risk_aversion=risk_aversion,
            **kwargs
        )
        self.covariance = Covariance() if covariance is None else covariance
        self.expected_return = ExpectedReturn() if expected_return is None else expected_return

    def set_objective(self, optimization_data: OptimizationData) -> None:
        X = optimization_data['return_series']
        covmat = self.covariance.estimate(X=X, inplace=False)
        mu = self.expected_return.estimate(X=X, inplace=False)
        self.objective = Objective(
            q = mu * -1,
            P = covmat * 2 * self.params['risk_aversion'],
        )
        return None

    def solve(self) -> None:
        return super().solve()



class MinVariance(Optimization):
<<<<<<< HEAD
    def __init__(self, constraints: Constraints, covariance: Optional[Covariance] = None, **kwargs):
        super().__init__(constraints=constraints, **kwargs)
        self.covariance = Covariance() if covariance is None else covariance

    def set_objective(self, optimization_data: OptimizationData) -> None:
        X = optimization_data['return_series']
        covmat = self.covariance.estimate(X=X, inplace=False)
        self.objective = Objective(
            P=covmat * 2,  # Standard min-variance objective
            q=np.zeros(covmat.shape[0])
        )
        return None

    def solve(self) -> None:
        return super().solve()



class MaxReturn(Optimization):
    def __init__(self, constraints: Constraints, expected_return: Optional[ExpectedReturn] = None, **kwargs):
        super().__init__(constraints=constraints, **kwargs)
        self.expected_return = ExpectedReturn() if expected_return is None else expected_return

    def set_objective(self, optimization_data: OptimizationData) -> None:
        X = optimization_data['return_series']
        mu = self.expected_return.estimate(X=X, inplace=False)
        self.objective = Objective(
            q=-mu,  # Maximizing return means minimizing -mu
            P=np.zeros((mu.shape[0], mu.shape[0]))
        )
        return None

    def solve(self) -> None:
        return super().solve()



class MaxSharpe(Optimization):
    def __init__(self, constraints: Constraints, covariance: Optional[Covariance] = None,
                 expected_return: Optional[ExpectedReturn] = None, **kwargs):
        super().__init__(constraints=constraints, **kwargs)
        self.covariance = Covariance() if covariance is None else covariance
        self.expected_return = ExpectedReturn() if expected_return is None else expected_return
=======

    def __init__(self,
                 constraints: Optional[Constraints] = None,
                 covariance: Optional[Covariance] = None,
                 **kwargs):
        super().__init__(
            constraints=constraints,
            **kwargs
        )
        self.covariance = Covariance() if covariance is None else covariance
>>>>>>> 20a20c57

    def set_objective(self, optimization_data: OptimizationData) -> None:
        X = optimization_data['return_series']
        covmat = self.covariance.estimate(X=X, inplace=False)
<<<<<<< HEAD
        mu = self.expected_return.estimate(X=X, inplace=False)
        inv_vol = np.linalg.inv(np.sqrt(np.diag(np.diag(covmat))))
        sharpe_weights = inv_vol @ mu
        self.objective = Objective(
            q=-sharpe_weights,
            P=np.zeros((mu.shape[0], mu.shape[0]))
=======
        mu = np.zeros(X.shape[1])
        self.objective = Objective(
            q = mu ,
            P = covmat * 2,
>>>>>>> 20a20c57
        )
        return None

    def solve(self) -> None:
<<<<<<< HEAD
        return super().solve()



class MaxUtility(Optimization):
    def __init__(self, constraints: Constraints, covariance: Optional[Covariance] = None,
                 expected_return: Optional[ExpectedReturn] = None, risk_aversion: float = 1, **kwargs):
        super().__init__(constraints=constraints, risk_aversion=risk_aversion, **kwargs)
        self.covariance = Covariance() if covariance is None else covariance
        self.expected_return = ExpectedReturn() if expected_return is None else expected_return

    def set_objective(self, optimization_data: OptimizationData) -> None:
        X = optimization_data['return_series']
        covmat = self.covariance.estimate(X=X, inplace=False)
        mu = self.expected_return.estimate(X=X, inplace=False)
        self.objective = Objective(
            q=-mu,  # Maximizing utility (expected return minus risk penalty)
            P=covmat * 2 * self.params['risk_aversion']
        )
        return None

    def solve(self) -> None:
        return super().solve()



class RiskParity(Optimization):
    def __init__(self, constraints: Constraints, covariance: Optional[Covariance] = None, **kwargs):
        super().__init__(constraints=constraints, **kwargs)
        self.covariance = Covariance() if covariance is None else covariance

    def set_objective(self, optimization_data: OptimizationData) -> None:
        X = optimization_data['return_series']
        covmat = self.covariance.estimate(X=X, inplace=False)
        inv_risk = 1 / np.sqrt(np.diag(covmat))
        risk_parity_weights = inv_risk / np.sum(inv_risk)
        self.objective = Objective(
            q=-risk_parity_weights,
            P=np.zeros((covmat.shape[0], covmat.shape[0]))
        )
        return None

    def solve(self) -> None:
        return super().solve()
=======
        if self.params.get('solver_name') == 'analytical':
            GhAb = self.constraints.to_GhAb()
            if GhAb['G'] is not None:
                raise ValueError(
                    'Analytical solution does not exist whith inequality constraints.'
                )
            A = GhAb['A']
            b = GhAb['b']
            # If b is scalar, convert it to a 1D array
            if isinstance(b, (int, float)):
                b = np.array([b])
            elif b.ndim == 0:
                b = np.array([b])

            P = self.objective.coefficients['P']
            P_inv = np.linalg.inv(P)

            AP_invA = A @ P_inv @ A.T
            if AP_invA.shape[0] > 1:
                AP_invA_inv = np.linalg.inv(AP_invA)
            else:
                AP_invA_inv = 1 / AP_invA
            x = pd.Series(P_inv @ A.T @ AP_invA_inv @ b,
                          index=self.constraints.ids)      
            self.results.update({
                'weights': x.to_dict(),
                'status': True,
            })
            return None
        else:
            return super().solve()
>>>>>>> 20a20c57
<|MERGE_RESOLUTION|>--- conflicted
+++ resolved
@@ -181,7 +181,6 @@
             ub=ub,
             solver_settings=self.params)
 
-<<<<<<< HEAD
         # TODO:
         # [ ] Add turnover penalty in the objective
         # [ ] Add turnover constraint
@@ -204,7 +203,6 @@
             leverage_constraint = np.ones((1, len(self.objective.coefficients['q'])))
             self.model.add_constraint(leverage_constraint, '<=', max_leverage)
 
-=======
         # Deal with turnover constraint or penalty (cannot have both)
         turnover_penalty = self.params.get('turnover_penalty')
 
@@ -220,7 +218,6 @@
             x_init = pd.Series(self.params.get('x_init')).to_numpy()
             self.model.linearize_turnover_objective(x_init=x_init,
                                                     turnover_penalty=turnover_penalty)
->>>>>>> 20a20c57
 
         return None
 
@@ -318,51 +315,8 @@
 
 
 class MinVariance(Optimization):
-<<<<<<< HEAD
     def __init__(self, constraints: Constraints, covariance: Optional[Covariance] = None, **kwargs):
         super().__init__(constraints=constraints, **kwargs)
-        self.covariance = Covariance() if covariance is None else covariance
-
-    def set_objective(self, optimization_data: OptimizationData) -> None:
-        X = optimization_data['return_series']
-        covmat = self.covariance.estimate(X=X, inplace=False)
-        self.objective = Objective(
-            P=covmat * 2,  # Standard min-variance objective
-            q=np.zeros(covmat.shape[0])
-        )
-        return None
-
-    def solve(self) -> None:
-        return super().solve()
-
-
-
-class MaxReturn(Optimization):
-    def __init__(self, constraints: Constraints, expected_return: Optional[ExpectedReturn] = None, **kwargs):
-        super().__init__(constraints=constraints, **kwargs)
-        self.expected_return = ExpectedReturn() if expected_return is None else expected_return
-
-    def set_objective(self, optimization_data: OptimizationData) -> None:
-        X = optimization_data['return_series']
-        mu = self.expected_return.estimate(X=X, inplace=False)
-        self.objective = Objective(
-            q=-mu,  # Maximizing return means minimizing -mu
-            P=np.zeros((mu.shape[0], mu.shape[0]))
-        )
-        return None
-
-    def solve(self) -> None:
-        return super().solve()
-
-
-
-class MaxSharpe(Optimization):
-    def __init__(self, constraints: Constraints, covariance: Optional[Covariance] = None,
-                 expected_return: Optional[ExpectedReturn] = None, **kwargs):
-        super().__init__(constraints=constraints, **kwargs)
-        self.covariance = Covariance() if covariance is None else covariance
-        self.expected_return = ExpectedReturn() if expected_return is None else expected_return
-=======
 
     def __init__(self,
                  constraints: Optional[Constraints] = None,
@@ -373,29 +327,61 @@
             **kwargs
         )
         self.covariance = Covariance() if covariance is None else covariance
->>>>>>> 20a20c57
 
     def set_objective(self, optimization_data: OptimizationData) -> None:
         X = optimization_data['return_series']
         covmat = self.covariance.estimate(X=X, inplace=False)
-<<<<<<< HEAD
+        mu = np.zeros(X.shape[1])
+        self.objective = Objective(
+            q = mu ,
+            P = covmat * 2,
+        )
+        return None
+
+    def solve(self) -> None:
+        return super().solve()
+
+
+
+class MaxReturn(Optimization):
+    def __init__(self, constraints: Constraints, expected_return: Optional[ExpectedReturn] = None, **kwargs):
+        super().__init__(constraints=constraints, **kwargs)
+        self.expected_return = ExpectedReturn() if expected_return is None else expected_return
+
+    def set_objective(self, optimization_data: OptimizationData) -> None:
+        X = optimization_data['return_series']
+        mu = self.expected_return.estimate(X=X, inplace=False)
+        self.objective = Objective(
+            q=-mu,  # Maximizing return means minimizing -mu
+            P=np.zeros((mu.shape[0], mu.shape[0]))
+        )
+        return None
+
+    def solve(self) -> None:
+        return super().solve()
+
+
+
+class MaxSharpe(Optimization):
+    def __init__(self, constraints: Constraints, covariance: Optional[Covariance] = None,
+                 expected_return: Optional[ExpectedReturn] = None, **kwargs):
+        super().__init__(constraints=constraints, **kwargs)
+        self.covariance = Covariance() if covariance is None else covariance
+        self.expected_return = ExpectedReturn() if expected_return is None else expected_return
+
+    def set_objective(self, optimization_data: OptimizationData) -> None:
+        X = optimization_data['return_series']
+        covmat = self.covariance.estimate(X=X, inplace=False)
         mu = self.expected_return.estimate(X=X, inplace=False)
         inv_vol = np.linalg.inv(np.sqrt(np.diag(np.diag(covmat))))
         sharpe_weights = inv_vol @ mu
         self.objective = Objective(
             q=-sharpe_weights,
             P=np.zeros((mu.shape[0], mu.shape[0]))
-=======
-        mu = np.zeros(X.shape[1])
-        self.objective = Objective(
-            q = mu ,
-            P = covmat * 2,
->>>>>>> 20a20c57
-        )
-        return None
-
-    def solve(self) -> None:
-<<<<<<< HEAD
+        )
+        return None
+
+    def solve(self) -> None:
         return super().solve()
 
 
@@ -440,7 +426,6 @@
 
     def solve(self) -> None:
         return super().solve()
-=======
         if self.params.get('solver_name') == 'analytical':
             GhAb = self.constraints.to_GhAb()
             if GhAb['G'] is not None:
@@ -472,4 +457,3 @@
             return None
         else:
             return super().solve()
->>>>>>> 20a20c57

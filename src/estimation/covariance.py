--- conflicted
+++ resolved
@@ -202,8 +202,6 @@
             return None
         else:
             return cov_matrix
-<<<<<<< HEAD
-=======
 
 
 
@@ -262,4 +260,3 @@
         k += 1
 
     return A3
->>>>>>> 20a20c57
